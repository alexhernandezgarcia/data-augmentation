# @package _global_

# to execute this experiment run:
# python train.py experiment=example
defaults:
  - override /datamodule: moons.yaml
  - override /model: mlp.yaml
  - override /callbacks: default_with_wandb_callbacks.yaml
  - override /logger: wandb.yaml
  - override /trainer: default.yaml

# all parameters below will be merged with parameters from default configurations set above
# this allows you to overwrite only specified parameters
task_name: "moons_experiment"
tags:
  - moons
<<<<<<< HEAD
  - ${task_name}  # dynamically interpolated to the task_name variable
  - ${datamodule.dataset.n_samples}_base_samples  # dynamically interpolated to <NUM_OF_SAMPLES>_base_samples
=======
  - ${task_name} # dynamically interpolated to the task_name variable
  - ${datamodule.train_dataset.n_samples}_base_samples # dynamically interpolated to <NUM_OF_SAMPLES>_base_samples
>>>>>>> a66753cf
  - ${datamodule.data_aug.n_augmentations}_augmentations # dynamically interpolated to <NUM_OF_AUGMENTATIONS>_augmentations
  - ${datamodule.data_aug.noise}_noise # dynamically interpolated to <AUGMENTATION_NOISE>_noise

seed: 12345

trainer:
  min_epochs: 10
  max_epochs: 10

datamodule:
  train_val_test_split: [1_000, 1_000, 1_000]

logger:
  wandb:
    tags: ${tags} # tags defined above
    project: "template-tests"<|MERGE_RESOLUTION|>--- conflicted
+++ resolved
@@ -14,13 +14,8 @@
 task_name: "moons_experiment"
 tags:
   - moons
-<<<<<<< HEAD
   - ${task_name}  # dynamically interpolated to the task_name variable
   - ${datamodule.dataset.n_samples}_base_samples  # dynamically interpolated to <NUM_OF_SAMPLES>_base_samples
-=======
-  - ${task_name} # dynamically interpolated to the task_name variable
-  - ${datamodule.train_dataset.n_samples}_base_samples # dynamically interpolated to <NUM_OF_SAMPLES>_base_samples
->>>>>>> a66753cf
   - ${datamodule.data_aug.n_augmentations}_augmentations # dynamically interpolated to <NUM_OF_AUGMENTATIONS>_augmentations
   - ${datamodule.data_aug.noise}_noise # dynamically interpolated to <AUGMENTATION_NOISE>_noise
 
