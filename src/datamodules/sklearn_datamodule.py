--- conflicted
+++ resolved
@@ -1,9 +1,4 @@
-<<<<<<< HEAD
 from typing import Tuple, Callable, List
-=======
-from typing import Callable, Tuple
-
->>>>>>> a66753cf
 import numpy as np
 from pl_bolts.datamodules import SklearnDataModule
 from pytorch_lightning import LightningDataModule
@@ -15,7 +10,6 @@
 
 
 def create_sklearn_datamodule(
-<<<<<<< HEAD
     dataset: Tuple[np.ndarray, np.ndarray],
     data_aug: Callable = None,
     train_val_test_split: List = None,
@@ -25,29 +19,11 @@
 ) -> LightningDataModule:
     """
     Helper function to create a LightningDataModule for Sklearn datasets.
-=======
-    train_dataset: Tuple[np.ndarray, np.ndarray],
-    val_dataset: Tuple[np.ndarray, np.ndarray],
-    test_dataset: Tuple[np.ndarray, np.ndarray],
-    data_aug: Callable = None,
-    *args: object,
-    **kwargs: object,
-) -> LightningDataModule:
-    """Helper function to create a LightningDataModule for Sklearn datasets.
->>>>>>> a66753cf
 
     # Parameters that can be passed as args and kwargs:
     # https://pytorch-lightning-bolts.readthedocs.io/en/latest/datamodules_sklearn.html#sklearn-datamodule-class
     Args:
-<<<<<<< HEAD
         dataset (Tuple[np.ndarray, np.ndarray]): a Sklearn dataset that contains the: training-set, validation-set, testing-set and oracle-set; can be instantiated using Hydra
-=======
-        train_dataset (Tuple[np.ndarray, np.ndarray]): a Sklearn dataset, can be instantiated using Hydra
-        val_dataset (Tuple[np.ndarray, np.ndarray]): a fixed Sklearn dataset to be used as validation dataset,
-                                                     can be initialized through hydra
-        test_dataset (Tuple[np.ndarray, np.ndarray]): a fixed Sklearn dataset to be used as test dataset,
-                                                      can be initialized through hydra
->>>>>>> a66753cf
         data_aug (Callable): a callable function/class/object that takes in the X (sample points) and Y (labels) and
                              return augmented dataset new_X and new_Y
         train_val_test_split (List): a list containing the size of training, validation and test set respectively.
@@ -58,14 +34,7 @@
     Returns:
         datamodule (LightningDataModule): a PytorchLightening Datamodule
     """
-<<<<<<< HEAD
     X_data_bank, y_data_bank = dataset
-=======
-    X_train, y_train = train_dataset
-    y_train = np.reshape(
-        y_train, (len(y_train), 1)
-    )  # reshape to be (len(y_train), 1) vector instead of a flat array
->>>>>>> a66753cf
 
     X_data_bank, X_train, y_data_bank, y_train = train_test_split(
         X_data_bank,
@@ -113,7 +82,6 @@
 
     # create SklearnDataModule, which is just a LightningDataModule
     datamodule: SklearnDataModule = SklearnDataModule(
-<<<<<<< HEAD
         X_train,
         y_train,
         x_val=X_val,
@@ -122,9 +90,6 @@
         y_test=y_test,
         *args,
         *kwargs,
-=======
-        X_train, y_train, x_val=X_val, y_val=y_val, x_test=X_test, y_test=y_test, *args, *kwargs
->>>>>>> a66753cf
     )
 
     # log info about the dataset.
